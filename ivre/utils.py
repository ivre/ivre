#! /usr/bin/env python
# -*- coding: utf-8 -*-

# This file is part of IVRE.
# Copyright 2011 - 2014 Pierre LALET <pierre.lalet@cea.fr>
#
# IVRE is free software: you can redistribute it and/or modify it
# under the terms of the GNU General Public License as published by
# the Free Software Foundation, either version 3 of the License, or
# (at your option) any later version.
#
# IVRE is distributed in the hope that it will be useful, but WITHOUT
# ANY WARRANTY; without even the implied warranty of MERCHANTABILITY
# or FITNESS FOR A PARTICULAR PURPOSE.  See the GNU General Public
# License for more details.
#
# You should have received a copy of the GNU General Public License
# along with IVRE. If not, see <http://www.gnu.org/licenses/>.

"""
This module is part of IVRE.
Copyright 2011 - 2014 Pierre LALET <pierre.lalet@cea.fr>

This sub-module contains functions that might be usefull to any other
sub-module or script.
"""

import struct
import socket
import datetime
import re
import os
import sys
import shutil
import errno
import stat
import hashlib
from six import iteritems

# (1)
# http://docs.mongodb.org/manual/core/indexes/#index-behaviors-and-limitations
# (2) http://docs.mongodb.org/manual/reference/limits/#limit-index-size
# (1) says that "Index keys can be no larger than 1024 bytes. This
# includes the field value or values, the field name or names, and the
# namespace." On the other hand, (2) says that "Indexed items can be
# no larger than 1024 bytes. This value is the indexed content
# (i.e. the field value, or compound field value.)". From what we've
# seen, it seems that (1) is right.
MAXVALLEN = 1000

REGEXP_T = type(re.compile(''))
DEFAULT_REGEXP_FLAGS = re.compile("").flags

BASE_TYPES = [str, int, float,
              datetime.datetime, REGEXP_T]
try:
    BASE_TYPES.append(unicode)
except NameError:
    pass
if bytes is not str:
    BASE_TYPES.append(bytes)

try:
    range = xrange
except NameError:
    pass
<<<<<<< HEAD

try:
    range = xrange
except NameError:
    pass
=======
>>>>>>> 4e51aa9d


def guess_prefix(directory=None):
    """Attempts to find the base directory where IVRE components are
    installed.

    """
    def check_candidate(path, directory=None):
        """Auxilliary function that checks whether a particular
        path is a good candidate.

        """
        candidate = os.path.join(path, 'share', 'ivre')
        if directory is not None:
            candidate = os.path.join(candidate, directory)
        try:
            if stat.S_ISDIR(os.stat(candidate).st_mode):
                return candidate
        except OSError:
            pass
    if __file__.startswith('/'):
        path = '/'
        # absolute path
        for elt in __file__.split('/')[1:]:
            if elt in ['lib', 'lib32', 'lib64']:
                candidate = check_candidate(path, directory=directory)
                if candidate is not None:
                    return candidate
            path = os.path.join(path, elt)
    for path in ['/usr', '/usr/local', '/opt', '/opt/ivre']:
        candidate = check_candidate(path, directory=directory)
        if candidate is not None:
            return candidate


def ip2int(ipstr):
    """Converts the classical decimal, dot-separated, string
    representation of an IP address to an integer, suitable for
    database storage.

    """
    return struct.unpack('!I', socket.inet_aton(ipstr))[0]


def int2ip(ipint):
    """Converts the integer representation of an IP address to its
    classical decimal, dot-separated, string representation.

    """
    return socket.inet_ntoa(struct.pack('!I', ipint))


def int2mask(mask):
    """Converts the number of bits set to 1 in a mask (the 24 in
    10.0.0.0/24) to the integer corresponding to the IP address of the
    mask (ip2int("255.255.255.0") for 24)

    From scapy:utils.py:itom(x).

    """
    return (0xffffffff00000000 >> mask) & 0xffffffff


def net2range(network):
    """Converts a network to a (start, stop) tuple."""
    addr, mask = network.split('/')
    addr = ip2int(addr)
    if '.' in mask:
        mask = ip2int(mask)
    else:
        mask = int2mask(int(mask))
    start = addr & mask
    stop = int2ip(start + 0xffffffff - mask)
    start = int2ip(start)
    return start, stop


def range2nets(rng):
    """Converts a (start, stop) tuple to a list of networks."""
    start, stop = rng
    if type(start) is str:
        start = ip2int(start)
    if type(stop) is str:
        stop = ip2int(stop)
    if stop < start:
        raise ValueError()
    res = []
    cur = start
    maskint = 32
    mask = int2mask(maskint)
    while True:
        while cur & mask == cur and cur | (~mask & 0xffffffff) <= stop:
            maskint -= 1
            mask = int2mask(maskint)
        res.append('%s/%d' % (int2ip(cur), maskint + 1))
        mask = int2mask(maskint + 1)
        if stop & mask == cur:
            return res
        cur = (cur | (~mask & 0xffffffff)) + 1
        maskint = 32
        mask = int2mask(maskint)


def get_domains(name):
    """Generates the upper domains from a domain name."""
    name = name.split('.')
    return ('.'.join(name[i:]) for i in range(len(name)))


def str2regexp(string):
    """This function takes a string and returns either this string or
    a python regexp object, when the string is using the syntax
    /regexp[/flags].

    """
    if string.startswith('/'):
        string = string.split('/', 2)[1:]
        if len(string) == 1:
            string.append('')
        string = re.compile(
            string[0],
            sum(getattr(re, f.upper()) for f in string[1])
        )
    return string


def regexp2pattern(string):
    """This function takes a regexp or a string and returns a pattern
    and some flags, suitable for use with re.compile(), combined with
    another pattern before. Usefull, for example, if you want to
    create a regexp like '^ *Set-Cookie: *[name]=[value]' where name
    and value are regexps.

    """
    if type(string) is REGEXP_T:
        flags = string.flags
        string = string.pattern
        if string.startswith('^'):
            string = string[1:]
        # elif string.startswith('('):
        #     raise ValueError("Regexp starting with a group are not "
        #                      "(yet) supported")
        else:
            string = ".*" + string
        if string.endswith('$'):
            string = string[:-1]
        # elif string.endswith(')'):
        #     raise ValueError("Regexp ending with a group are not "
        #                      "(yet) supported")
        else:
            string += ".*"
        return string, flags
    else:
        return re.escape(string), DEFAULT_REGEXP_FLAGS


def str2list(string):
    """This function takes a string and returns either this string or
    a list of the coma-or-pipe separated elements from the string.

    """
    if ',' in string or '|' in string:
        return string.replace('|', ',').split(',')
    return string


def ports2nmapspec(portlist):
    """This function takes an iterable and returns a string
    suitable for use as argument for Nmap's -p option.

    """
    # unique and sorted (http://stackoverflow.com/a/13605607/3223422)
    portlist = sorted(set(portlist))
    result = []
    current = (None, None)
    for port in portlist:
        if port - 1 == current[1]:
            current = (current[0], port)
        else:
            if current[0] is not None:
                result.append(str(current[0])
                              if current[0] == current[1]
                              else "%d-%d" % current)
            current = (port, port)
    if current[0] is not None:
        result.append(str(current[0])
                      if current[0] == current[1]
                      else "%d-%d" % current)
    return ",".join(result)


def nmapspec2ports(string):
    """This function takes a string suitable for use as argument for
    Nmap's -p option and returns the corresponding set of ports.

    """
    result = set()
    for ports in string.split(','):
        if '-' in ports:
            ports = [int(port) for port in ports.split('-', 1)]
            result = result.union(range(ports[0], ports[1] + 1))
        else:
            result.add(int(ports))
    return result


def makedirs(dirname):
    """Makes directories like mkdir -p, raising no exception when
    dirname already exists.

    """
    try:
        os.makedirs(dirname)
    except OSError as exception:
        if not (exception.errno == errno.EEXIST and os.path.isdir(dirname)):
            raise exception


def cleandir(dirname):
    """Removes a complete tree, like rm -rf on a directory, raising no
    exception when dirname does not exist.

    """
    try:
        shutil.rmtree(dirname)
    except OSError as exception:
        if exception.errno != errno.ENOENT:
            raise exception


def isfinal(elt):
    """Decides whether or not elt is a final element (i.e., an element
    that does not contain other elements)

    """
    return type(elt) in BASE_TYPES


def diff(doc1, doc2):
    """NOT WORKING YET - WORK IN PROGRESS - Returns fields that differ
    between two scans.

    """
    keys1 = set(doc1.keys())
    keys2 = set(doc2.keys())
    res = {}
    for key in keys1.symmetric_difference(keys2):
        res[key] = True
    for key in keys1.intersection(keys2):
        if isfinal(doc1[key]) or isfinal(doc2[key]):
            if doc1[key] != doc2[key]:
                res[key] = True
                continue
            continue
        if key in ['categories']:
            set1 = set(doc1[key])
            set2 = set(doc2[key])
            res[key] = [s for s in set1.symmetric_difference(set2)]
            if not res[key]:
                del res[key]
            continue
        if key in ['extraports']:
            res[key] = {}
            kkeys1 = set(doc1[key].keys())
            kkeys2 = set(doc2[key].keys())
            for kkey in kkeys1.symmetric_difference(kkeys2):
                res[key][kkey] = True
            for kkey in kkeys1.intersection(kkeys2):
                if doc1[key][kkey] != doc2[key][kkey]:
                    res[key][kkey] = True
            if not res[key]:
                del res[key]
            continue
        if key in ['ports']:
            res[key] = {}
            kkeys1 = set(t['port'] for t in doc1['ports'])
            kkeys2 = set(t['port'] for t in doc2['ports'])
            for kkey in kkeys1.symmetric_difference(kkeys2):
                res[key][kkey] = True
            for kkey in kkeys1.intersection(kkeys2):
                pass
                # print(kkey)
    return res


def fields2csv_head(fields, prefix=''):
    """Given an (ordered) dictionnary `fields`, returns a list of the
    fields. NB: recursive function, hence the `prefix` parameter.

    """
    line = []
    for field, subfields in iteritems(fields):
        if subfields is True or callable(subfields):
            line.append(prefix + field)
        elif isinstance(subfields, dict):
            line += fields2csv_head(subfields,
                                    prefix=prefix + field + '.')
    return line


def doc2csv(doc, fields, nastr="NA"):
    """Given a document and an (ordered) dictionnary `fields`, returns
    a list of CSV lines. NB: recursive function.

    """
    lines = [[]]
    for field, subfields in iteritems(fields):
        if subfields is True:
            value = doc.get(field)
            if type(value) is list:
                lines = [line + [nastr if valelt is None else valelt]
                         for line in lines for valelt in value]
            else:
                lines = [line + [nastr if value is None else value]
                         for line in lines]
        elif callable(subfields):
            value = doc.get(field)
            if type(value) is list:
                lines = [line + [nastr if valelt is None
                                 else subfields(valelt)]
                         for line in lines for valelt in value]
            else:
                lines = [line + [nastr if value is None else subfields(value)]
                         for line in lines]
        elif isinstance(subfields, dict):
            subdoc = doc.get(field)
            if type(subdoc) is list:
                lines = [line + newline
                         for line in lines
                         for subdocelt in subdoc
                         for newline in doc2csv(subdocelt,
                                                subfields,
                                                nastr=nastr)]
            elif subdoc is None:
                lines = [line + newline
                         for line in lines
                         for newline in doc2csv({},
                                                subfields,
                                                nastr=nastr)]
            else:
                lines = [line + newline
                         for line in lines
                         for newline in doc2csv(subdoc,
                                                subfields,
                                                nastr=nastr)]
    return lines


class FakeArgparserParent(object):
    """This is a stub to implement a parent-like behavior when
    optparse has to be used.

    """

    def __init__(self):
        self.args = []

    def add_argument(self, *args, **kargs):
        """Stores parent's arguments for latter (manual)
        processing.

        """
        self.args.append((args, kargs))


if sys.version_info[0] == 3:
    PYTHON3 = True
    import codecs

    def hash_value(value, hashtype="sha1"):
        return hashlib.new(
            hashtype,
            value.encode()  if type(value) is str else value
        )

    def base64_decode(value):
        return codecs.decode(
            value.encode() if type(value) is str else value,
            "base64"
        )
else:
    PYTHON3 = False

    def hash_value(value, hashtype="sha1"):
        return hashlib.new(hashtype, value)

    def base64_decode(value):
        return value.decode("base64")<|MERGE_RESOLUTION|>--- conflicted
+++ resolved
@@ -64,14 +64,6 @@
     range = xrange
 except NameError:
     pass
-<<<<<<< HEAD
-
-try:
-    range = xrange
-except NameError:
-    pass
-=======
->>>>>>> 4e51aa9d
 
 
 def guess_prefix(directory=None):
